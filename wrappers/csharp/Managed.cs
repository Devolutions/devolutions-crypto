using System.Linq;
using System.Runtime.InteropServices;

namespace Devolutions.Cryptography
{
    using System;
    using System.Linq;
    using System.Runtime.InteropServices;
    using Devolutions.Cryptography.Argon2;
    using System.Linq;
    using System.Runtime.InteropServices;

    public static class Managed
    {
#if RDM
        private const CipherVersion CIPHER_VERSION = CipherVersion.V1;
#else
        private const CipherVersion CIPHER_VERSION = CipherVersion.Latest;
#endif
        /// <summary>
        /// Performs a key exchange.
        /// </summary>
        /// <param name="privateKey">The private key to mix.</param>
        /// <param name="publicKey">The public key.</param>
        /// <returns>Returns the resulting shared key.</returns>
        public static byte[] MixKeyExchange(byte[] privateKey, byte[] publicKey)
        {
            if (publicKey == null || privateKey == null)
            {
                throw new DevolutionsCryptoException(ManagedError.InvalidParameter);
            }

            long sharedKeySize = Native.MixKeyExchangeSizeNative();

            if (sharedKeySize < 0)
            {
                Utils.HandleError(sharedKeySize);
            }

            byte[] shared = new byte[sharedKeySize];

            long res = Native.MixKeyExchangeNative(privateKey, (UIntPtr) privateKey.Length, publicKey,
                (UIntPtr) publicKey.Length, shared, (UIntPtr) shared.Length);

            if (res < 0)
            {
                Utils.HandleError(res);
            }

            return shared;
        }

        /// <summary>
        /// Get the default argon2 parameters.
        /// </summary>
        /// <returns>Returns the default argon2 parameters.</returns>
        public static Argon2Parameters GetDefaultArgon2Parameters()
        {
            long size = Native.GetDefaultArgon2ParametersSizeNative();

            if (size < 0)
            {
                Utils.HandleError(size);
            }

            byte[] rawParameters = new byte[size];

            long res = Native.GetDefaultArgon2ParametersNative(rawParameters, (UIntPtr) size);

            if (res < 0)
            {
                Utils.HandleError(res);
            }

            return Argon2Parameters.FromByteArray(rawParameters);
        }

        /// <summary>
        /// Generates a key pair from a password.
        /// </summary>
        /// <param name="password">The password to use for the derivation.</param>
        /// <param name="parameters">The argon2 parameters to use.</param>
        /// <returns>Returns a keypair.</returns>
        public static KeyPair DeriveKeyPair(byte[] password, Argon2Parameters parameters)
        {
            if (password == null)
            {
                return null;
            }

            if (parameters == null)
            {
                throw new DevolutionsCryptoException(ManagedError.InvalidParameter);
            }

            long size = Native.DeriveKeyPairSizeNative();

            if (size < 0)
            {
                Utils.HandleError(size);
            }

            byte[] parameters_raw = parameters.ToByteArray();

            byte[] privateKey = new byte[size];

            byte[] publicKey = new byte[size];

            long res = Native.DeriveKeyPairNative(
                password,
                (UIntPtr) password.Length,
                parameters_raw,
                (UIntPtr) parameters_raw.Length,
                privateKey,
                (UIntPtr) privateKey.Length,
                publicKey,
                (UIntPtr) publicKey.Length);

            if (res < 0)
            {
                Utils.HandleError(res);
            }

            return new KeyPair()
            {
                PrivateKey = privateKey,
                PublicKey = publicKey
            };
        }

        /***************************************************************
         * 
         *                       Encrypt
         * 
         * **************************************************************/

        /// <summary>
        /// Encrypts the data (which will be encoded into a UTF8 byte array) with the provided key.
        /// </summary>
        /// <param name="data">The data to encrypt.</param>
        /// <param name="key">The key to use for encryption.</param>
        /// <param name="version">The cipher version to use. (Latest is recommended)</param>
        /// <returns>Returns the encryption result as a base 64 encoded string.</returns>
        [Obsolete("This method has been deprecated. Use EncryptWithKeyAsBase64String instead.")]
        public static string EncryptWithKeyAsString(string data, byte[] key, CipherVersion version = CIPHER_VERSION)
        {
            return EncryptWithKeyAsBase64String(data, key, version);
        }
<<<<<<< HEAD

        /// <summary>
        /// Encrypts the data (which will be encoded into a UTF8 byte array) with the provided key.
        /// </summary>
        /// <param name="data">The data to encrypt.</param>
        /// <param name="key">The key to use for encryption.</param>
        /// <param name="version">The cipher version to use. (Latest is recommended)</param>
        /// <returns>Returns the encryption result as a base 64 encoded string.</returns>
        public static string EncryptWithKeyAsBase64String(string data, byte[] key,
            CipherVersion version = CIPHER_VERSION)
        {
            byte[] cipher = Encrypt(Utils.StringToUtf8ByteArray(data), key, version);

=======

        /// <summary>
        /// Encrypts the data (which will be encoded into a UTF8 byte array) with the provided key.
        /// </summary>
        /// <param name="data">The data to encrypt.</param>
        /// <param name="key">The key to use for encryption.</param>
        /// <param name="version">The cipher version to use. (Latest is recommended)</param>
        /// <returns>Returns the encryption result as a base 64 encoded string.</returns>
        public static string EncryptWithKeyAsBase64String(string data, byte[] key,
            CipherVersion version = CIPHER_VERSION)
        {
            byte[] cipher = Encrypt(Utils.StringToUtf8ByteArray(data), key, version);

>>>>>>> a7eccec9
            return Utils.EncodeToBase64String(cipher);
        }

        /// <summary>
        /// Encrypts the data (which will be encoded into a UTF8 byte array) with the provided key.
        /// </summary>
        /// <param name="data">The data to encrypt.</param>
        /// <param name="key">The key to use for encryption.</param>
        /// <param name="version">The cipher version to use. (Latest is recommended)</param>
        /// <returns>Returns the encryption result as a byte array.</returns>
        public static byte[] EncryptWithKey(string data, byte[] key, CipherVersion version = CIPHER_VERSION)
        {
            byte[] cipher = Encrypt(Utils.StringToUtf8ByteArray(data), key, version);

            return cipher;
        }

        /// <summary>
        /// Derives the password using PBKDF2.
        /// </summary>
        /// <param name="key">The password to derive.</param>
        /// <param name="salt">The salt. (Optional)</param>
        /// <param name="iterations">The amount of iterations. 10 000 Recommended by NIST.</param>
        /// <param name="length">The resulting key length.</param>
        /// <returns>Returns the derived password.</returns>
        public static byte[] DeriveKey(byte[] key, byte[] salt = null, uint iterations = 10000, uint length = 32)
        {
            if (key == null)
            {
                throw new DevolutionsCryptoException(ManagedError.InvalidParameter);
            }

            byte[] result = new byte[length];

            int saltLength = salt == null ? 0 : salt.Length;

            long res = Native.DeriveKeyNative(key, (UIntPtr) key.Length, salt, (UIntPtr) saltLength,
                (UIntPtr) iterations, result, (UIntPtr) result.Length);

            if (res < 0)
            {
                Utils.HandleError(res);
            }

            return result;
        }

        /// <summary>
        /// Derives the password string (which will be encoded into a UTF8 byte array) using PBKDF2.
        /// </summary>
        /// <param name="password">The password to derive.</param>
        /// <param name="salt">The salt. (Optional)</param>
        /// <param name="iterations">The amount of iterations. 10 000 Recommended by NIST.</param>
        /// <param name="length">The resulting key length.</param>
        /// <returns>Returns the derived password.</returns>
        public static byte[] DerivePassword(string password, byte[] salt = null, uint iterations = 10000,
            uint length = 32)
        {
            return DeriveKey(Utils.StringToUtf8ByteArray(password), salt, iterations, length);
        }

        /// <summary>
        /// Derives a password with the parameters provided.
        /// </summary>
        /// <param name="password">The data to decrypt.</param>
        /// <param name="salt">The salt. (Optional)</param>
        /// <param name="iterations">The amount of iterations. 10 000 Recommended by NIST.</param>
        /// <returns>Returns the decryption result in a byte array.</returns>
        public static byte[] DerivePassword(string password, string salt, uint iterations = 10000)
        {
            return DeriveKey(Utils.StringToUtf8ByteArray(password), Utils.StringToUtf8ByteArray(salt), iterations);
        }

        /// <summary>
        /// Decrypts the data with the provided key.
        /// </summary>
        /// <param name="data">The data to decrypt.</param>
        /// <param name="key">The key to use for decryption.</param>
        /// <returns>Returns the decryption result in a byte array.</returns>
        public static byte[] Decrypt(byte[] data, byte[] key)
        {
            if (data == null || data.Length == 0)
            {
                return null;
            }

            if (key == null)
            {
                throw new DevolutionsCryptoException(ManagedError.InvalidParameter);
            }

            byte[] result = new byte[data.Length];

            long res = Native.DecryptNative(data, (UIntPtr) data.Length, key, (UIntPtr) key.Length, result,
                (UIntPtr) result.Length);

            if (res < 0)
            {
                Utils.HandleError(res);
            }

            // If success it returns the real result size, so we resize. 
            Array.Resize(ref result, (int) res);

            return result;
        }

        /// <summary>
        /// Decrypts the data with the provided private key.
        /// </summary>
        /// <param name="data">The data to decrypt.</param>
        /// <param name="privateKey">The private key to use for decryption.</param>
        /// <returns>Returns the decryption result in a byte array.</returns>
        public static byte[] DecryptAsymmetric(byte[] data, byte[] privateKey)
        {
            if (data == null || data.Length == 0)
            {
                return null;
            }

            if (privateKey == null)
            {
                throw new DevolutionsCryptoException(ManagedError.InvalidParameter);
            }

            byte[] result = new byte[data.Length];

            long res = Native.DecryptAsymmetricNative(data, (UIntPtr) data.Length, privateKey,
                (UIntPtr) privateKey.Length, result, (UIntPtr) result.Length);

            if (res < 0)
            {
                Utils.HandleError(res);
            }

            // If success it returns the real result size, so we resize. 
            Array.Resize(ref result, (int) res);

            return result;
        }

        /// <summary>
        /// Encrypts the data with the provided key.
        /// </summary>
        /// <param name="data">The data to encrypt.</param>
        /// <param name="key">The key to use for encryption.</param>
        /// <param name="version">The cipher version to use. (Latest is recommended)</param>
        /// <returns>Returns the encryption result as a base 64 encoded string.</returns>
        [Obsolete("This method has been deprecated. Use EncryptWithKeyAsBase64String instead.")]
        public static string EncryptWithKeyAsString(byte[] data, byte[] key, CipherVersion version = CIPHER_VERSION)
        {
            return EncryptWithKeyAsBase64String(data, key, version);
        }

        /// <summary>
        /// Encrypts the data with the provided key.
        /// </summary>
        /// <param name="data">The data to encrypt.</param>
        /// <param name="key">The key to use for encryption.</param>
        /// <param name="version">The cipher version to use. (Latest is recommended)</param>
        /// <returns>Returns the encryption result as a base 64 encoded string.</returns>
        public static string EncryptWithKeyAsBase64String(byte[] data, byte[] key,
            CipherVersion version = CIPHER_VERSION)
        {
            byte[] cipher = Encrypt(data, key, version);

            return Utils.EncodeToBase64String(cipher);
        }

        /// <summary>
        /// Encrypts the data with the provided key.
        /// </summary>
        /// <param name="data">The data to encrypt.</param>
        /// <param name="key">The key to use for encryption.</param>
        /// <param name="version">The cipher version to use. (Latest is recommended)</param>
        /// <returns>Returns the encryption result as a byte array.</returns>
        public static byte[] EncryptWithKey(byte[] data, byte[] key, CipherVersion version = CIPHER_VERSION)
        {
            byte[] cipher = Encrypt(data, key, version);

            return cipher;
        }

        /// <summary>
        /// Encrypts the data with the provided password (which will be encoded into a UTF8 byte array and derived).
        /// </summary>
        /// <param name="data">The data to encrypt.</param>
        /// <param name="password">The password to use for encryption.</param>
        /// <param name="iterations">The number of iterations used to derive the password. 10 000 Recommended by NIST.</param>
        /// <param name="cipher_version">The cipher version to use. (Latest is recommended)</param>
        /// <returns>Returns the encryption result as a base 64 encoded string.</returns>
        [Obsolete("This method has been deprecated. Use EncryptWithPasswordAsBase64String instead.")]
        public static string EncryptWithPasswordAsString(byte[] data, string password, uint iterations = 10000,
            CipherVersion cipher_version = CIPHER_VERSION)
        {
            return EncryptWithPasswordAsBase64String(data, password, iterations, cipher_version);
        }

        /// <summary>
        /// Encrypts the data with the provided password (which will be encoded into a UTF8 byte array and derived).
        /// </summary>
        /// <param name="data">The data to encrypt.</param>
        /// <param name="password">The password to use for encryption.</param>
        /// <param name="iterations">The number of iterations used to derive the password. 10 000 Recommended by NIST.</param>
        /// <param name="cipher_version">The cipher version to use. (Latest is recommended)</param>
        /// <returns>Returns the encryption result as a base 64 encoded string.</returns>
        public static string EncryptWithPasswordAsBase64String(byte[] data, string password, uint iterations = 10000,
            CipherVersion cipher_version = CIPHER_VERSION)
        {
            uint keySize;
            if (cipher_version == CipherVersion.V1 || cipher_version == CipherVersion.V2)
            {
                keySize = 256;
            }
            else
            {
                keySize = 32;
            }

            byte[] key = DeriveKey(Utils.StringToUtf8ByteArray(password), null, iterations, keySize);

            byte[] cipher = Encrypt(data, key, cipher_version);

            return Utils.EncodeToBase64String(cipher);
        }

        /// <summary>
        /// Encrypts the base 64 string (which will be decoded to the original data) with the provided password (which will be encoded into a UTF8 byte array and derived).
        /// </summary>
        /// <param name="b64data">The data to encrypt.</param>
        /// <param name="password">The password to use for encryption.</param>
        /// <param name="iterations">The number of iterations used to derive the password. 10 000 Recommended by NIST.</param>
        /// <param name="cipher_version">The cipher version to use. (Latest is recommended)</param>
        /// <returns>Returns the encryption result as a base 64 encoded string.</returns>
        public static string EncryptBase64WithPasswordAsString(string b64data, string password, uint iterations = 10000,
            CipherVersion cipher_version = CIPHER_VERSION)
        {
            return EncryptBase64WithPasswordAsBase64String(b64data, password, iterations, cipher_version);
        }

        /// <summary>
        /// Encrypts the base 64 string (which will be decoded to the original data) with the provided password (which will be encoded into a UTF8 byte array and derived).
        /// </summary>
        /// <param name="b64data">The data to encrypt.</param>
        /// <param name="password">The password to use for encryption.</param>
        /// <param name="iterations">The number of iterations used to derive the password. 10 000 Recommended by NIST.</param>
        /// <param name="cipher_version">The cipher version to use. (Latest is recommended)</param>
        /// <returns>Returns the encryption result as a base 64 encoded string.</returns>
        public static string EncryptBase64WithPasswordAsBase64String(string b64data, string password,
            uint iterations = 10000, CipherVersion cipher_version = CIPHER_VERSION)
        {
            uint keySize;
            if (cipher_version == CipherVersion.V1 || cipher_version == CipherVersion.V2)
            {
                keySize = 256;
            }
            else
            {
                keySize = 32;
            }

            byte[] key = DeriveKey(Utils.StringToUtf8ByteArray(password), null, iterations, keySize);
<<<<<<< HEAD

            byte[] cipher = Encrypt(Utils.Base64StringToByteArray(b64data), key, cipher_version);

            return Utils.EncodeToBase64String(cipher);
        }

        /// <summary>
        /// Generates a random key.
        /// </summary>
        /// <param name="keySize">The length of the key desired.</param>
        /// <returns>Returns a random key.</returns>
        public static byte[] GenerateKey(uint keySize)
        {
            if (keySize == 0)
            {
                throw new DevolutionsCryptoException(ManagedError.InvalidParameter);
            }

            byte[] key = new byte[keySize];

            long res = Native.GenerateKeyNative(key, (UIntPtr) keySize);

            if (res < 0)
            {
                Utils.HandleError(res);
            }

            return key;
        }

        /// <summary>
        /// Verify if the password matches the hash.
        /// </summary>
        /// <param name="password">The password in bytes.</param>
        /// <param name="hash">The hash in bytes. Must be a hash from the method HashPassword() </param>
        /// <returns>Returns true if the password matches with the hash.</returns>
        public static bool VerifyPassword(byte[] password, byte[] hash)
        {
            if (password == null || hash == null)
            {
                throw new DevolutionsCryptoException(ManagedError.InvalidParameter);
            }

            long res = Native.VerifyPasswordNative(password, (UIntPtr) password.Length, hash, (UIntPtr) hash.Length);

            if (res == 0)
            {
                return false;
            }

            if (res < 0)
            {
                Utils.HandleError(res);
            }

            return true;
        }

        /// <summary>
        /// Hash a password.
        /// </summary>
        /// <param name="password">The password to hash in bytes.</param>
        /// <param name="iterations">The number of iterations used to hash the password. 10 000 Recommended by NIST.</param>
        /// <returns>Returns the hashed password in bytes.</returns>
        public static byte[] HashPassword(byte[] password, uint iterations = 10000)
        {
            if (password == null || password.Length == 0)
            {
                throw new DevolutionsCryptoException(ManagedError.InvalidParameter);
            }

            long hashLength = Native.HashPasswordLengthNative();

            if (hashLength < 0)
            {
                Utils.HandleError(hashLength);
            }

            byte[] result = new byte[hashLength];

            long res = Native.HashPasswordNative(password, (UIntPtr) password.Length, iterations, result,
                (UIntPtr) result.Length);

            if (res < 0)
            {
                Utils.HandleError(res);
            }

            return result;
        }

        /// <summary>
=======

            byte[] cipher = Encrypt(Utils.Base64StringToByteArray(b64data), key, cipher_version);

            return Utils.EncodeToBase64String(cipher);
        }

        /// <summary>
        /// Generates a random key.
        /// </summary>
        /// <param name="keySize">The length of the key desired.</param>
        /// <returns>Returns a random key.</returns>
        public static byte[] GenerateKey(uint keySize)
        {
            if (keySize == 0)
            {
                throw new DevolutionsCryptoException(ManagedError.InvalidParameter);
            }

            byte[] key = new byte[keySize];

            long res = Native.GenerateKeyNative(key, (UIntPtr) keySize);

            if (res < 0)
            {
                Utils.HandleError(res);
            }

            return key;
        }

        /// <summary>
        /// Verify if the password matches the hash.
        /// </summary>
        /// <param name="password">The password in bytes.</param>
        /// <param name="hash">The hash in bytes. Must be a hash from the method HashPassword() </param>
        /// <returns>Returns true if the password matches with the hash.</returns>
        public static bool VerifyPassword(byte[] password, byte[] hash)
        {
            if (password == null || hash == null)
            {
                throw new DevolutionsCryptoException(ManagedError.InvalidParameter);
            }

            long res = Native.VerifyPasswordNative(password, (UIntPtr) password.Length, hash, (UIntPtr) hash.Length);

            if (res == 0)
            {
                return false;
            }

            if (res < 0)
            {
                Utils.HandleError(res);
            }

            return true;
        }

        /// <summary>
        /// Hash a password.
        /// </summary>
        /// <param name="password">The password to hash in bytes.</param>
        /// <param name="iterations">The number of iterations used to hash the password. 10 000 Recommended by NIST.</param>
        /// <returns>Returns the hashed password in bytes.</returns>
        public static byte[] HashPassword(byte[] password, uint iterations = 10000)
        {
            if (password == null || password.Length == 0)
            {
                throw new DevolutionsCryptoException(ManagedError.InvalidParameter);
            }

            long hashLength = Native.HashPasswordLengthNative();

            if (hashLength < 0)
            {
                Utils.HandleError(hashLength);
            }

            byte[] result = new byte[hashLength];

            long res = Native.HashPasswordNative(password, (UIntPtr) password.Length, iterations, result,
                (UIntPtr) result.Length);

            if (res < 0)
            {
                Utils.HandleError(res);
            }

            return result;
        }

        /// <summary>
>>>>>>> a7eccec9
        /// Generates a pair of random public and private keys.
        /// </summary>
        /// <returns>Returns the random public and private keys.</returns>
        public static KeyPair GenerateKeyPair()
        {
            long keySize = Native.GenerateKeyPairSizeNative();

            byte[] publicKey = new byte[keySize];
            byte[] privateKey = new byte[keySize];

            long res = Native.GenerateKeyPairNative(privateKey, (UIntPtr) privateKey.Length, publicKey,
                (UIntPtr) publicKey.Length);

            if (res < 0)
            {
                Utils.HandleError(res);
            }

            return new KeyPair()
            {
                PublicKey = publicKey,
                PrivateKey = privateKey
            };
        }

        /// <summary>
        /// Encrypts the data.
        /// </summary>
        /// <param name="data">The data to encrypt.</param>
        /// <param name="key">The key to use for encryption.</param>
        /// <param name="version">The cipher version to use. (Latest is recommended)</param>
        /// <returns>Returns the encryption result as byte array.</returns>
        public static byte[] Encrypt(byte[] data, byte[] key, CipherVersion version = CIPHER_VERSION)
        {
            if (data == null || data.Length == 0)
            {
                return null;
            }

            if (key == null)
            {
                throw new DevolutionsCryptoException(ManagedError.InvalidParameter);
            }

            long resultLength = Native.EncryptSizeNative((UIntPtr) data.Length, (ushort) version);

            if (resultLength < 0)
            {
                Utils.HandleError(resultLength);
            }

            byte[] result = new byte[resultLength];

            long res = Native.EncryptNative(data, (UIntPtr) data.Length, key, (UIntPtr) key.Length, result,
                (UIntPtr) result.Length, (ushort) version);

            if (res < 0)
            {
                Utils.HandleError(res);
            }

            return result;
        }

        /// <summary>
        /// Encrypts the data using asymmetric encryption.
        /// </summary>
        /// <param name="data">The data to encrypt.</param>
        /// <param name="publicKey">The public key to use for encryption.</param>
        /// <param name="version">The cipher version to use. (Latest is recommended)</param>
        /// <returns>Returns the encryption result as byte array.</returns>
        public static byte[] EncryptAsymmetric(byte[] data, byte[] publicKey, CipherVersion version = CIPHER_VERSION)
        {
            if (data == null || data.Length == 0)
            {
                return null;
            }

            if (publicKey == null)
            {
                throw new DevolutionsCryptoException(ManagedError.InvalidParameter);
            }

            long resultLength = Native.EncryptAsymmetricSizeNative((UIntPtr) data.Length, (ushort) version);

            if (resultLength < 0)
            {
                Utils.HandleError(resultLength);
            }

            byte[] result = new byte[resultLength];

            long res = Native.EncryptAsymmetricNative(data, (UIntPtr) data.Length, publicKey,
                (UIntPtr) publicKey.Length, result, (UIntPtr) result.Length, (ushort) version);

            if (res < 0)
            {
                Utils.HandleError(res);
            }

            return result;
        }

        /// <summary>
        /// Encrypts the data (which will be encoded into a UTF8 byte array) with the provided password (which will be encoded into a UTF8 byte array and derived).
        /// </summary>
        /// <param name="data">The data to encrypt.</param>
        /// <param name="password">The password to use for encryption.</param>
        /// <param name="iterations">The number of iterations used to derive the password. 10 000 Recommended by NIST.</param>
        /// <param name="cipher_version">The cipher version to use. (Latest is recommended)</param>
        /// <returns>Returns the encryption result as a base 64 encoded string.</returns>
        [Obsolete("This method has been deprecated. Use EncryptWithPasswordAsBase64String instead.")]
        public static string EncryptWithPasswordAsString(string data, string password, uint iterations = 10000,
            CipherVersion cipher_version = CIPHER_VERSION)
        {
            return EncryptWithPasswordAsBase64String(data, password, iterations, cipher_version);
        }

        /// <summary>
        /// Encrypts the data (which will be encoded into a UTF8 byte array) with the provided password (which will be encoded into a UTF8 byte array and derived).
        /// </summary>
        /// <param name="data">The data to encrypt.</param>
        /// <param name="password">The password to use for encryption.</param>
        /// <param name="iterations">The number of iterations used to derive the password. 10 000 Recommended by NIST.</param>
        /// <param name="cipher_version">The cipher version to use. (Latest is recommended)</param>
        /// <returns>Returns the encryption result as a base 64 encoded string.</returns>
        public static string EncryptWithPasswordAsBase64String(string data, string password, uint iterations = 10000,
            CipherVersion cipher_version = CIPHER_VERSION)
        {
            uint keySize;
            if (cipher_version == CipherVersion.V1 || cipher_version == CipherVersion.V2)
            {
                keySize = 256;
            }
            else
            {
                keySize = 32;
            }

            byte[] key = DeriveKey(Utils.StringToUtf8ByteArray(password), null, iterations, keySize);

            byte[] cipher = Encrypt(Utils.StringToUtf8ByteArray(data), key, cipher_version);

            return Utils.EncodeToBase64String(cipher);
        }

        /// <summary>
        /// Encrypts the data with the provided password (which will be encoded into a UTF8 byte array and derived).
        /// </summary>
        /// <param name="data">The data to encrypt.</param>
        /// <param name="password">The password to use for encryption.</param>
        /// <param name="iterations">The number of iterations used to derive the password. 10 000 Recommended by NIST.</param>
        /// <param name="cipher_version">The cipher version to use. (Latest is recommended)</param>
        /// <returns>Returns the encryption result as a byte array.</returns>
        public static byte[] EncryptWithPassword(byte[] data, string password, uint iterations = 10000,
            CipherVersion cipher_version = CIPHER_VERSION)
        {
            uint keySize;
            if (cipher_version == CipherVersion.V1 || cipher_version == CipherVersion.V2)
            {
                keySize = 256;
            }
            else
            {
                keySize = 32;
            }

            byte[] key = DeriveKey(Utils.StringToUtf8ByteArray(password), null, iterations, keySize);

            byte[] cipher = Encrypt(data, key, cipher_version);

            return cipher;
        }

        /// <summary>
        /// Encrypts the base 64 string (which will be decoded to the original data) with the provided password (which will be encoded into a UTF8 byte array and derived).
        /// </summary>
        /// <param name="b64data">The data to encrypt.</param>
        /// <param name="password">The password to use for encryption.</param>
        /// <param name="iterations">The number of iterations used to derive the password. 10 000 Recommended by NIST.</param>
        /// <param name="cipher_version">The cipher version to use. (Latest is recommended)</param>
        /// <returns>Returns the encryption result as a byte array.</returns>
        public static byte[] EncryptBase64WithPassword(string b64data, string password, uint iterations = 10000,
            CipherVersion cipher_version = CIPHER_VERSION)
        {
            uint keySize;
            if (cipher_version == CipherVersion.V1 || cipher_version == CipherVersion.V2)
            {
                keySize = 256;
            }
            else
            {
                keySize = 32;
            }

            byte[] key = DeriveKey(Utils.StringToUtf8ByteArray(password), null, iterations, keySize);

            byte[] cipher = Encrypt(Utils.Base64StringToByteArray(b64data), key, cipher_version);

            return cipher;
        }

        /// <summary>
        /// Encrypts the data (which will be encoded into a UTF8 byte array) with the provided password (which will be encoded into a UTF8 byte array and derived).
        /// </summary>
        /// <param name="data">The data to encrypt.</param>
        /// <param name="password">The password to use for encryption.</param>
        /// <param name="iterations">The number of iterations used to derive the password. 10 000 Recommended by NIST.</param>
        /// <param name="cipher_version">The cipher version to use. (Latest is recommended)</param>
        /// <returns>Returns the encryption result as a byte array.</returns>
        public static byte[] EncryptWithPassword(string data, string password, uint iterations = 10000,
            CipherVersion cipher_version = CIPHER_VERSION)
        {
            uint keySize;
            if (cipher_version == CipherVersion.V1 || cipher_version == CipherVersion.V2)
            {
                keySize = 256;
            }
            else
            {
                keySize = 32;
            }

            byte[] key = DeriveKey(Utils.StringToUtf8ByteArray(password), null, iterations, keySize);

            byte[] cipher = Encrypt(Utils.StringToUtf8ByteArray(data), key, cipher_version);

            return cipher;
        }

        /***************************************************************
         * 
         *                       Decrypt
         * 
         * **************************************************************/

        /// <summary>
        /// Decrypts the base64 string with the provided key.
        /// </summary>
        /// <param name="b64data">The base 64 string to decrypt.</param>
        /// <param name="key">The key to use for decryption.</param>
        /// <returns>Returns the decryption result as a UTF8 encoded string.</returns>
        [Obsolete("This method has been deprecated. Use DecryptWithKeyAsUtf8String instead.")]
        public static string DecryptWithKeyAsString(string b64data, byte[] key)
        {
            return DecryptWithKeyAsUtf8String(b64data, key);
        }

        /// <summary>
        /// Decrypts the base64 string with the provided key.
        /// </summary>
        /// <param name="b64data">The base 64 string to decrypt.</param>
        /// <param name="key">The key to use for decryption.</param>
        /// <returns>Returns the decryption result as a UTF8 encoded string.</returns>
        public static string DecryptWithKeyAsUtf8String(string b64data, byte[] key)
        {
            byte[] result = Decrypt(Utils.Base64StringToByteArray(b64data), key);

            return Utils.ByteArrayToUtf8String(result);
        }

        /// <summary>
        /// Decrypts the base64 string with the provided key.
        /// </summary>
        /// <param name="b64data">The base 64 string to decrypt.</param>
        /// <param name="key">The key to use for decryption.</param>
        /// <returns>Returns the decryption result as a byte array.</returns>
        public static byte[] DecryptWithKey(string b64data, byte[] key)
        {
            byte[] result = Decrypt(Utils.Base64StringToByteArray(b64data), key);

            return result;
        }

        /// <summary>
        /// Decrypts the data with the provided key.
        /// </summary>
        /// <param name="data">The data to decrypt.</param>
        /// <param name="key">The key to use for decryption.</param>
        /// <returns>Returns the decryption result as a UTF8 encoded string.</returns>
        [Obsolete("This method has been deprecated. Use DecryptWithKeyAsUtf8String instead.")]
        public static string DecryptWithKeyAsString(byte[] data, byte[] key)
        {
            return DecryptWithKeyAsUtf8String(data, key);
        }

        /// <summary>
        /// Decrypts the data with the provided key.
        /// </summary>
        /// <param name="data">The data to decrypt.</param>
        /// <param name="key">The key to use for decryption.</param>
        /// <returns>Returns the decryption result as a UTF8 encoded string.</returns>
        public static string DecryptWithKeyAsUtf8String(byte[] data, byte[] key)
        {
            byte[] result = Decrypt(data, key);

            return Utils.ByteArrayToUtf8String(result);
        }

        /// <summary>
        /// Decrypts the data with the provided key.
        /// </summary>
        /// <param name="data">The data to decrypt.</param>
        /// <param name="key">The key to use for decryption.</param>
        /// <returns>Returns the decryption result as a byte array.</returns>
        public static byte[] DecryptWithKey(byte[] data, byte[] key)
        {
            byte[] result = Decrypt(data, key);

            return result;
        }

        /// <summary>
        /// Decrypts the data with the provided password (which will be encoded into a UTF8 byte array and derived).
        /// </summary>
        /// <param name="data">The data to decrypt.</param>
        /// <param name="key">The key to use for decryption.</param>
        /// <param name="iterations">The number of iterations used to derive the password.</param>
        /// <returns>Returns the decryption result as a UTF8 encoded string.</returns>
        [Obsolete("This method has been deprecated. Use DecryptWithPasswordAsUtf8String instead.")]
        public static string DecryptWithPasswordAsString(byte[] data, string password, uint iterations = 10000)
        {
            return DecryptWithPasswordAsUtf8String(data, password, iterations);
        }

        /// <summary>
        /// Decrypts the data with the provided password (which will be encoded into a UTF8 byte array and derived).
        /// </summary>
        /// <param name="data">The data to decrypt.</param>
        /// <param name="key">The key to use for decryption.</param>
        /// <param name="iterations">The number of iterations used to derive the password.</param>
        /// <returns>Returns the decryption result as a UTF8 encoded string.</returns>
        public static string DecryptWithPasswordAsUtf8String(byte[] data, string password, uint iterations = 10000)
        {
            // There was a bug in DeriveKey v1 where the generated key was 256 bytes instead of 256 bits, only in C#. 
            // This is unfortunatly the best way we found to fix it while keeping backward compatibility.
            // We try to decrypt with a 256 bits key, and if it doesn't work(InvalidMac means either the data or the key is invalid),
            //   we try with the buggy 256 bytes key.
            try
            {
                byte[] key = DeriveKey(Utils.StringToUtf8ByteArray(password), null, iterations, 32);

                if (key == null)
                {
                    return null;
                }

                byte[] result = Decrypt(data, key);

                return Utils.ByteArrayToUtf8String(result);
            }
            catch (DevolutionsCryptoException ex)
            {
                if (ex.NativeError == NativeError.InvalidMac)
                {
                    byte[] key = DeriveKey(Utils.StringToUtf8ByteArray(password), null, iterations, 256);
                    if (key == null)
                    {
                        return null;
                    }

                    byte[] result = Decrypt(data, key);
                    return Utils.ByteArrayToUtf8String(result);
                }
                else
                {
                    throw ex;
                }
            }
        }

        /// <summary>
        /// Decrypts the base 64 data (which will be decoded to the original data) with the provided password (which will be encoded into a UTF8 byte array and derived).
        /// </summary>
        /// <param name="b64data">The data to decrypt.</param>
        /// <param name="password">The password to use for decryption.</param>
        /// <param name="iterations">The number of iterations used to derive the password.</param>
        /// <returns>Returns the decryption result as a UTF8 encoded string.</returns>
        [Obsolete("This method has been deprecated. Use DecryptWithPasswordAsUtf8String instead.")]
        public static string DecryptWithPasswordAsString(string b64data, string password, uint iterations = 10000)
        {
            return DecryptWithPasswordAsUtf8String(b64data, password, iterations);
        }

<<<<<<< HEAD
        public static byte[][] GenerateSharedKey(int nbShares, int threshold, int secretLength, byte[][] shares)
        {
            try
            {
                var pointers = InitializeArray(ref shares, nbShares, secretLength);
                var result = Native.GenerateSharedKeyNative((UIntPtr)nbShares, (UIntPtr)threshold, (UIntPtr)secretLength, pointers);
                return shares;
            }
            catch (DevolutionsCryptoException ex)
            {
                if (ex.NativeError != null) Utils.HandleError((long)ex.NativeError);
            }

            return null;
        }

=======
>>>>>>> a7eccec9
        /// <summary>
        /// 
        /// </summary>
        /// <param name=""></param>
        /// <param name=""></param>
        /// <param name=""></param>
        /// <param name=""></param>
        /// <param name=""></param>
        /// <returns></returns>
        public static byte[] JoinShares(byte[][] shares)
        {
            if (shares == null || shares.Length == 0 || !SharesAreValid(shares))
            {
                throw new Exception("InvalidLength: Not all keys have the same length.");
            }

            try
            {
                var nbShares = shares.Length;
                var sharesLength = shares[0].Length;
                var secretLength = (int) Native.JoinSharesSizeNative((UIntPtr) sharesLength);
                var secret = new byte[secretLength];
                var sharesTemp = new byte[nbShares][];
                Array.Copy(shares, sharesTemp, shares.Length);
                var pointers = GetArrayReferences(ref shares, nbShares, secretLength);
                Array.Copy(sharesTemp, shares, sharesTemp.Length);
                var result = Native.JoinSharesNative((UIntPtr) nbShares, (UIntPtr) sharesLength, pointers, secret, (UIntPtr) secretLength);
                
                return secret;
            }
            catch (DevolutionsCryptoException ex)
            {
                if (ex.NativeError != null) Utils.HandleError((long) ex.NativeError);
            }

            return null;
        }

<<<<<<< HEAD
=======
        public static byte[][] GenerateSharedKey(int nbShares, int threshold, int secretLength, byte[][] shares)
        {
            try
            {
                var pointers = InitializeArray(ref shares, nbShares, secretLength);
                var result = Native.GenerateSharedKeyNative((UIntPtr)nbShares, (UIntPtr)threshold, (UIntPtr)secretLength, pointers);
                return shares;
            }
            catch (DevolutionsCryptoException ex)
            {
                if (ex.NativeError != null) Utils.HandleError((long)ex.NativeError);
            }

            return null;
        }

>>>>>>> a7eccec9
        private static IntPtr[] GetArrayReferences(ref byte[][] shares, int nbShares, int secretLength)
        {
            var uSecretLength = (int)Native.GenerateSharedKeySizeNative((UIntPtr)secretLength);

            GCHandle[] handles = new GCHandle[(int)nbShares];
            for (int i = 0; i < shares.Length; i++)
            {
                handles[i] = GCHandle.Alloc(shares[i], GCHandleType.Pinned);
            }

            IntPtr[] pointers = new IntPtr[(int)nbShares];
            for (int i = 0; i < handles.Length; i++)
            {
                pointers[i] = handles[i].AddrOfPinnedObject();
            }

            for (int i = 0; i < handles.Length; i++)
            {
                handles[i].Free();
            }

            return pointers;
        }

        private static IntPtr[] InitializeArray(ref byte[][] shares, int nbShares, int secretLength)
        {
            var uSecretLength = (int)Native.GenerateSharedKeySizeNative((UIntPtr)secretLength);

            for (int i = 0; i < nbShares; i++)
            {
                shares[i] = new byte[uSecretLength];
            }

            GCHandle[] handles = new GCHandle[(int)nbShares];
            for (int i = 0; i < shares.Length; i++)
            {
                handles[i] = GCHandle.Alloc(shares[i], GCHandleType.Pinned);
            }

            IntPtr[] pointers = new IntPtr[(int)nbShares];
            for (int i = 0; i < handles.Length; i++)
            {
                pointers[i] = handles[i].AddrOfPinnedObject();
            }

            for (int i = 0; i < handles.Length; i++)
            {
                handles[i].Free();
            }

            return pointers;
        }

        private static bool SharesAreValid(byte[][] shares)
        {
            var len = shares.First().Length;
            return shares.All(x => x.Length == len);
        }

        /// <summary>
        /// Decrypts the base 64 data (which will be decoded to the original data) with the provided password (which will be encoded into a UTF8 byte array and derived).
        /// </summary>
        /// <param name="b64data">The data to decrypt.</param>
        /// <param name="password">The password to use for decryption.</param>
        /// <param name="iterations">The number of iterations used to derive the password.</param>
        /// <returns>Returns the decryption result as a UTF8 encoded string.</returns>
        public static string DecryptWithPasswordAsUtf8String(string b64data, string password, uint iterations = 10000)
        {
            // There was a bug in DeriveKey v1 where the generated key was 256 bytes instead of 256 bits, only in C#. 
            // This is unfortunatly the best way we found to fix it while keeping backward compatibility.
            // We try to decrypt with a 256 bits key, and if it doesn't work(InvalidMac means either the data or the key is invalid),
            //   we try with the buggy 256 bytes key.
            try
            {
                byte[] key = DeriveKey(Utils.StringToUtf8ByteArray(password), null, iterations, 32);

                if (key == null)
                {
                    return null;
                }

                byte[] result = Decrypt(Utils.Base64StringToByteArray(b64data), key);

                return Utils.ByteArrayToUtf8String(result);
            }
            catch (DevolutionsCryptoException ex)
            {
                if (ex.NativeError == NativeError.InvalidMac)
                {
                    byte[] key = DeriveKey(Utils.StringToUtf8ByteArray(password), null, iterations, 256);

                    if (key == null)
                    {
                        return null;
                    }

                    byte[] result = Decrypt(Utils.Base64StringToByteArray(b64data), key);

                    return Utils.ByteArrayToUtf8String(result);
                }
                else
                {
                    throw ex;
                }
            }
        }

        /// <summary>
        /// Decrypts the data with the provided password (which will be encoded into a UTF8 byte array and derived).
        /// </summary>
        /// <param name="data">The data to decrypt.</param>
        /// <param name="password">The password to use for decryption.</param>
        /// <param name="iterations">The number of iterations used to derive the password.</param>
        /// <returns>Returns the decryption result as a byte array.</returns>
        public static byte[] DecryptWithPassword(byte[] data, string password, uint iterations = 10000)
        {
            // There was a bug in DeriveKey v1 where the generated key was 256 bytes instead of 256 bits, only in C#. 
            // This is unfortunatly the best way we found to fix it while keeping backward compatibility.
            // We try to decrypt with a 256 bits key, and if it doesn't work(InvalidMac means either the data or the key is invalid),
            //   we try with the buggy 256 bytes key.
            try
            {
                byte[] key = DeriveKey(Utils.StringToUtf8ByteArray(password), null, iterations, 32);

                if (key == null)
                {
                    return null;
                }

                byte[] result = Decrypt(data, key);

                return result;
            }
            catch (DevolutionsCryptoException ex)
            {
                if (ex.NativeError == NativeError.InvalidMac)
                {
                    byte[] key = DeriveKey(Utils.StringToUtf8ByteArray(password), null, iterations, 256);

                    if (key == null)
                    {
                        return null;
                    }

                    byte[] result = Decrypt(data, key);

                    return result;
                }
                else
                {
                    throw ex;
                }
            }
        }

        /// <summary>
        /// Decrypts the base 64 data (which will be decoded to the original data) with the provided password (which will be encoded into a UTF8 byte array and derived).
        /// </summary>
        /// <param name="b64data">The data to decrypt.</param>
        /// <param name="password">The password to use for decryption.</param>
        /// <param name="iterations">The number of iterations used to derive the password.</param>
        /// <returns>Returns the decryption result as a byte array.</returns>
        public static byte[] DecryptWithPassword(string b64data, string password, uint iterations = 10000)
        {
            // There was a bug in DeriveKey v1 where the generated key was 256 bytes instead of 256 bits, only in C#. 
            // This is unfortunatly the best way we found to fix it while keeping backward compatibility.
            // We try to decrypt with a 256 bits key, and if it doesn't work(InvalidMac means either the data or the key is invalid),
            //   we try with the buggy 256 bytes key.
            try
            {
                byte[] key = DeriveKey(Utils.StringToUtf8ByteArray(password), null, iterations, 32);

                if (key == null)
                {
                    return null;
                }

                byte[] result = Decrypt(Utils.Base64StringToByteArray(b64data), key);

                return result;
            }
            catch (DevolutionsCryptoException ex)
            {
                if (ex.NativeError == NativeError.InvalidMac)
                {
                    byte[] key = DeriveKey(Utils.StringToUtf8ByteArray(password), null, iterations, 256);

                    if (key == null)
                    {
                        return null;
                    }

                    byte[] result = Decrypt(Utils.Base64StringToByteArray(b64data), key);

                    return result;
                }
                else
                {
                    throw ex;
                }
            }
        }

        [Obsolete("This method has been deprecated. Use Managed.GenerateKey instead.")]
        public static Guid GenerateAPIKey()
        {
            byte[] apiKey = GenerateKey(16);

            if (apiKey == null)
            {
                return Guid.Empty;
            }

            return new Guid(apiKey);
        }
    }
}<|MERGE_RESOLUTION|>--- conflicted
+++ resolved
@@ -1,6 +1,3 @@
-using System.Linq;
-using System.Runtime.InteropServices;
-
 namespace Devolutions.Cryptography
 {
     using System;
@@ -146,7 +143,6 @@
         {
             return EncryptWithKeyAsBase64String(data, key, version);
         }
-<<<<<<< HEAD
 
         /// <summary>
         /// Encrypts the data (which will be encoded into a UTF8 byte array) with the provided key.
@@ -160,21 +156,6 @@
         {
             byte[] cipher = Encrypt(Utils.StringToUtf8ByteArray(data), key, version);
 
-=======
-
-        /// <summary>
-        /// Encrypts the data (which will be encoded into a UTF8 byte array) with the provided key.
-        /// </summary>
-        /// <param name="data">The data to encrypt.</param>
-        /// <param name="key">The key to use for encryption.</param>
-        /// <param name="version">The cipher version to use. (Latest is recommended)</param>
-        /// <returns>Returns the encryption result as a base 64 encoded string.</returns>
-        public static string EncryptWithKeyAsBase64String(string data, byte[] key,
-            CipherVersion version = CIPHER_VERSION)
-        {
-            byte[] cipher = Encrypt(Utils.StringToUtf8ByteArray(data), key, version);
-
->>>>>>> a7eccec9
             return Utils.EncodeToBase64String(cipher);
         }
 
@@ -437,7 +418,6 @@
             }
 
             byte[] key = DeriveKey(Utils.StringToUtf8ByteArray(password), null, iterations, keySize);
-<<<<<<< HEAD
 
             byte[] cipher = Encrypt(Utils.Base64StringToByteArray(b64data), key, cipher_version);
 
@@ -530,100 +510,6 @@
         }
 
         /// <summary>
-=======
-
-            byte[] cipher = Encrypt(Utils.Base64StringToByteArray(b64data), key, cipher_version);
-
-            return Utils.EncodeToBase64String(cipher);
-        }
-
-        /// <summary>
-        /// Generates a random key.
-        /// </summary>
-        /// <param name="keySize">The length of the key desired.</param>
-        /// <returns>Returns a random key.</returns>
-        public static byte[] GenerateKey(uint keySize)
-        {
-            if (keySize == 0)
-            {
-                throw new DevolutionsCryptoException(ManagedError.InvalidParameter);
-            }
-
-            byte[] key = new byte[keySize];
-
-            long res = Native.GenerateKeyNative(key, (UIntPtr) keySize);
-
-            if (res < 0)
-            {
-                Utils.HandleError(res);
-            }
-
-            return key;
-        }
-
-        /// <summary>
-        /// Verify if the password matches the hash.
-        /// </summary>
-        /// <param name="password">The password in bytes.</param>
-        /// <param name="hash">The hash in bytes. Must be a hash from the method HashPassword() </param>
-        /// <returns>Returns true if the password matches with the hash.</returns>
-        public static bool VerifyPassword(byte[] password, byte[] hash)
-        {
-            if (password == null || hash == null)
-            {
-                throw new DevolutionsCryptoException(ManagedError.InvalidParameter);
-            }
-
-            long res = Native.VerifyPasswordNative(password, (UIntPtr) password.Length, hash, (UIntPtr) hash.Length);
-
-            if (res == 0)
-            {
-                return false;
-            }
-
-            if (res < 0)
-            {
-                Utils.HandleError(res);
-            }
-
-            return true;
-        }
-
-        /// <summary>
-        /// Hash a password.
-        /// </summary>
-        /// <param name="password">The password to hash in bytes.</param>
-        /// <param name="iterations">The number of iterations used to hash the password. 10 000 Recommended by NIST.</param>
-        /// <returns>Returns the hashed password in bytes.</returns>
-        public static byte[] HashPassword(byte[] password, uint iterations = 10000)
-        {
-            if (password == null || password.Length == 0)
-            {
-                throw new DevolutionsCryptoException(ManagedError.InvalidParameter);
-            }
-
-            long hashLength = Native.HashPasswordLengthNative();
-
-            if (hashLength < 0)
-            {
-                Utils.HandleError(hashLength);
-            }
-
-            byte[] result = new byte[hashLength];
-
-            long res = Native.HashPasswordNative(password, (UIntPtr) password.Length, iterations, result,
-                (UIntPtr) result.Length);
-
-            if (res < 0)
-            {
-                Utils.HandleError(res);
-            }
-
-            return result;
-        }
-
-        /// <summary>
->>>>>>> a7eccec9
         /// Generates a pair of random public and private keys.
         /// </summary>
         /// <returns>Returns the random public and private keys.</returns>
@@ -1008,25 +894,6 @@
             return DecryptWithPasswordAsUtf8String(b64data, password, iterations);
         }
 
-<<<<<<< HEAD
-        public static byte[][] GenerateSharedKey(int nbShares, int threshold, int secretLength, byte[][] shares)
-        {
-            try
-            {
-                var pointers = InitializeArray(ref shares, nbShares, secretLength);
-                var result = Native.GenerateSharedKeyNative((UIntPtr)nbShares, (UIntPtr)threshold, (UIntPtr)secretLength, pointers);
-                return shares;
-            }
-            catch (DevolutionsCryptoException ex)
-            {
-                if (ex.NativeError != null) Utils.HandleError((long)ex.NativeError);
-            }
-
-            return null;
-        }
-
-=======
->>>>>>> a7eccec9
         /// <summary>
         /// 
         /// </summary>
@@ -1065,8 +932,6 @@
             return null;
         }
 
-<<<<<<< HEAD
-=======
         public static byte[][] GenerateSharedKey(int nbShares, int threshold, int secretLength, byte[][] shares)
         {
             try
@@ -1083,7 +948,6 @@
             return null;
         }
 
->>>>>>> a7eccec9
         private static IntPtr[] GetArrayReferences(ref byte[][] shares, int nbShares, int secretLength)
         {
             var uSecretLength = (int)Native.GenerateSharedKeySizeNative((UIntPtr)secretLength);
