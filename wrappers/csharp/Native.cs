--- conflicted
+++ resolved
@@ -2,10 +2,7 @@
 {
     using System;
     using System.Runtime.InteropServices;
-<<<<<<< HEAD
-=======
-    using System.Linq;
->>>>>>> 16ebdd1d
+  
 #if WIN
     using System.IO;
     using System.Reflection;
