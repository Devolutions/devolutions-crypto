trigger:
- master

stages:

- stage: Source_Publishing
  dependsOn: [] 
  jobs:
  - job: Linux
    pool:
      vmImage: 'ubuntu-latest'
    steps:
    - task: CopyFiles@2
      inputs:
        SourceFolder: '$(Build.SourcesDirectory)'
        Contents: |
          **/*
          !.git/**/*
        targetFolder: $(Build.ArtifactStagingDirectory)

    - task: PublishBuildArtifacts@1
      inputs:
        pathToPublish: $(Build.ArtifactStagingDirectory)
        artifactName: Source

- stage: RustCodeFormattingCheck
  dependsOn: [] 
  jobs:
  - job: Linux
    pool:
      vmImage: 'ubuntu-latest'
    steps:
    - task: UsePythonVersion@0
      inputs:
        versionSpec: '3.7'

    - script: |
        rustup update

        mkdir .cargo
      displayName: "Install rust"

    - script: |
        cargo fmt --all -- --check
      workingDirectory: "./devolutions-crypto"
      displayName: "Check Format"

    - script: |
        cargo clippy -- --D warnings
      workingDirectory: "./devolutions-crypto"
      displayName: "Check Clippy"

- stage: Native_Build
  dependsOn: RustCodeFormattingCheck
  jobs:
  - job: Linux
    pool:
      vmImage: 'ubuntu-latest'
    steps:
    - task: UsePythonVersion@0
      inputs:
        versionSpec: '3.7'
    - script: |
        sudo apt update
        sudo apt install nuget gcc-multilib software-properties-common
      displayName: "Installing dependencies"

    - script: |
        rustup update

        rustup target add x86_64-unknown-linux-gnu
        rustup target add i686-unknown-linux-gnu

        rustup target add aarch64-linux-android
        rustup target add armv7-linux-androideabi
        rustup target add i686-linux-android
        rustup target add x86_64-linux-android

        mkdir .cargo
      displayName: "Install rust"
            
    - script: |
        cargo test
      workingDirectory: "./devolutions-crypto"
      displayName: "Unit tests"  

    - script: |
        python GeneratePackage.py LINUX
      workingDirectory: "./wrappers/csharp"
      displayName: "Building Linux"

    - script: |
        export ANDROID_HOME=/usr/local/lib/android/sdk        
        export NDK_HOME=$ANDROID_HOME/ndk-bundle

        echo "[target.aarch64-linux-android]
        ar = \"$NDK_HOME/toolchains/llvm/prebuilt/linux-x86_64/bin/aarch64-linux-android-ar\"
        linker = \"$NDK_HOME/toolchains/llvm/prebuilt/linux-x86_64/bin/aarch64-linux-android21-clang\"
        [target.armv7-linux-androideabi]
        ar = \"$NDK_HOME/toolchains/llvm/prebuilt/linux-x86_64/bin/arm-linux-androideabi-ar\"
        linker = \"$NDK_HOME/toolchains/llvm/prebuilt/linux-x86_64/bin/armv7a-linux-androideabi16-clang\"
        [target.i686-linux-android]
        ar = \"$NDK_HOME/toolchains/llvm/prebuilt/linux-x86_64/bin/i686-linux-android-ar\"
        linker = \"$NDK_HOME/toolchains/llvm/prebuilt/linux-x86_64/bin/i686-linux-android16-clang\"
        [target.x86_64-linux-android]
        ar = \"$NDK_HOME/toolchains/llvm/prebuilt/linux-x86_64/bin/x86_64-linux-android-ar\"
        linker = \"$NDK_HOME/toolchains/llvm/prebuilt/linux-x86_64/bin/x86_64-linux-android21-clang\"" >> ./.cargo/config

    - script: |
        export ANDROID_HOME=/usr/local/lib/android/sdk        
        export NDK_HOME=$ANDROID_HOME/ndk-bundle

        python GeneratePackage.py ANDROID
      workingDirectory: "./wrappers/csharp"
      displayName: "Building Android"

    - task: CopyFiles@2
      inputs:
        contents: 'wrappers/csharp/android/**'
        targetFolder: $(Build.ArtifactStagingDirectory)

    - task: CopyFiles@2
      inputs:
        contents: 'wrappers/csharp/linux/**'
        targetFolder: $(Build.ArtifactStagingDirectory)

    - task: PublishBuildArtifacts@1
      inputs:
        pathToPublish: $(Build.ArtifactStagingDirectory)
        artifactName: MyBuildOutputs

  - job: macOS
    pool:
      vmImage: 'macOS-latest'
    steps:

    - script: |
        set -e
        curl https://sh.rustup.rs -sSf | sh -s -- -y --default-toolchain stable
        echo "##vso[task.setvariable variable=PATH;]$PATH:$HOME/.cargo/bin"
        source $HOME/.cargo/env

        rustup target add x86_64-apple-darwin
        rustup target add i686-apple-darwin

        rustup target add aarch64-apple-ios
        rustup target add armv7-apple-ios
        rustup target add armv7s-apple-ios
        rustup target add x86_64-apple-ios
        rustup target add i386-apple-ios
      displayName: "Install rust"

    - script: |
        source $HOME/.cargo/env
        cargo test
      workingDirectory: "./devolutions-crypto"
      displayName: "Unit tests"

    - script: |
        source $HOME/.cargo/env
        
        python3 GeneratePackage.py MAC-FULL
      workingDirectory: "./wrappers/csharp"
      displayName: "Building Mac Full"

    - script: |
        source $HOME/.cargo/env
        
        python3 GeneratePackage.py MAC-MODERN
      workingDirectory: "./wrappers/csharp"
      displayName: "Building Mac Modern"

    - script: |
        source $HOME/.cargo/env

        python3 GeneratePackage.py IOS
      workingDirectory: "./wrappers/csharp"
      displayName: "Building IOS"

    - task: CopyFiles@2
      inputs:
        contents: 'wrappers/csharp/macos-full/**'
        targetFolder: $(Build.ArtifactStagingDirectory)

    - task: CopyFiles@2
      inputs:
        contents: 'wrappers/csharp/macos-modern/**'
        targetFolder: $(Build.ArtifactStagingDirectory)

    - task: CopyFiles@2
      inputs:
        contents: 'wrappers/csharp/ios/**'
        targetFolder: $(Build.ArtifactStagingDirectory)

    - task: PublishBuildArtifacts@1
      inputs:
        pathToPublish: $(Build.ArtifactStagingDirectory)
        artifactName: MyBuildOutputs

  - job: Windows
    pool:
      vmImage: 'windows-latest'
    steps:
    - checkout: self
      lfs: true
    - task: UsePythonVersion@0
      inputs:
        versionSpec: '3.x'
        addToPath: true
        architecture: 'x64'

    - bash: |
        echo "##vso[task.prependpath]c:\Program Files (x86)\Microsoft Visual Studio\2019\Enterprise\MSBuild\Current\Bin\Roslyn"
      displayName: "Setting up PATH environment variable"

    - script: |
        rustup update
        rustup target add x86_64-pc-windows-msvc
        rustup target add i686-pc-windows-msvc
      displayName: "Installing rust targets"

    - script: |
        cargo test
      workingDirectory: "./devolutions-crypto"
      displayName: "Unit tests"

    - script: |
        python GeneratePackage.py WIN
      workingDirectory: "./wrappers/csharp"
      displayName: "Building WIN"

    - script: |
        python GeneratePackage.py WIN RDM
      workingDirectory: "./wrappers/csharp"
      displayName: "Building WIN"

    - task: CopyFiles@2
      inputs:
        contents: 'wrappers/csharp/windows/**'
        targetFolder: $(Build.ArtifactStagingDirectory)

    - task: CopyFiles@2
      inputs:
        contents: 'wrappers/csharp/rdm/**'
        targetFolder: $(Build.ArtifactStagingDirectory)

    - task: PublishBuildArtifacts@1
      inputs:
        pathToPublish: $(Build.ArtifactStagingDirectory)
        artifactName: MyBuildOutputs

- stage: Nugets
  dependsOn: Native_Build
  jobs:
  - job: Linux
    pool:
      vmImage: 'ubuntu-latest'
    steps:
    - task: DownloadPipelineArtifact@2
      inputs:
        artifact: "MyBuildOutputs"
        targetPath: "."
    
    - script: |
        sudo apt install nuget
      displayName: "Install nuget"

    - script: |
        python3 GenerateNuget.py LINUX
      workingDirectory: "./wrappers/csharp/nuget"
      displayName: "Generating Linux Nuget"

    - task: CopyFiles@2
      inputs:
        contents: 'wrappers/csharp/nuget/Linux/package/**'
        flattenFolders: true
        targetFolder: $(Build.ArtifactStagingDirectory)/general

    - task: PublishBuildArtifacts@1
      inputs:
        pathToPublish: $(Build.ArtifactStagingDirectory)/general
        artifactName: Nugets

  - job: macOS
    pool:
      vmImage: 'macOS-latest'
    steps:
    - task: DownloadPipelineArtifact@2
      inputs:
        artifact: "MyBuildOutputs"
        targetPath: "."
    - script: |
        sudo nuget update -self
      displayName: "Update Nuget"

    - script: |
        python3 GenerateNuget.py IOS
      workingDirectory: "./wrappers/csharp/nuget"
      displayName: "Generating IOS Nuget"

    - script: |
        python3 GenerateNuget.py MAC-MODERN
      workingDirectory: "./wrappers/csharp/nuget"
      displayName: "Generating MAC-MODERN Nuget"

    - script: |
        python3 GenerateNuget.py MAC-FULL
      workingDirectory: "./wrappers/csharp/nuget"
      displayName: "Generating MAC-FULL Nuget"

    - script: |
        python3 GenerateNuget.py ANDROID
      workingDirectory: "./wrappers/csharp/nuget"
      displayName: "Generating Android Nuget"
    

    - task: CopyFiles@2
      inputs:
        contents: 'wrappers/csharp/nuget/iOS/Devolutions.Crypto.iOS/package/**'
        flattenFolders: true
        targetFolder: $(Build.ArtifactStagingDirectory)/general

    - task: CopyFiles@2
      inputs:
        contents: 'wrappers/csharp/nuget/macOS/Full/package/**'
        flattenFolders: true
        targetFolder: $(Build.ArtifactStagingDirectory)/general

    - task: CopyFiles@2
      inputs:
        contents: 'wrappers/csharp/nuget/macOS/Modern/Devolutions.Crypto.Mac/package/**'
        flattenFolders: true
        targetFolder: $(Build.ArtifactStagingDirectory)/general

    - task: CopyFiles@2
      inputs:
        contents: 'wrappers/csharp/nuget/Android/Devolutions.Crypto.Android/package/**'
        flattenFolders: true
        targetFolder: $(Build.ArtifactStagingDirectory)/general

    - task: PublishBuildArtifacts@1
      inputs:
        pathToPublish: $(Build.ArtifactStagingDirectory)/general
        artifactName: Nugets


  - job: Windows
    pool:
      vmImage: 'windows-latest'
    steps:
    - checkout: self
      lfs: true
    - task: UsePythonVersion@0
      inputs:
        versionSpec: '3.x'
        addToPath: true
        architecture: 'x64'

    - task: DownloadPipelineArtifact@2
      inputs:
        artifact: "MyBuildOutputs"
        targetPath: "."

    - script: | 
        curl https://dist.nuget.org/win-x86-commandline/latest/nuget.exe --output nuget.exe
      workingDirectory: "./wrappers/csharp/nuget"
      displayName: "Downloading nuget"

    - script: |
        python GenerateNuget.py WIN
      workingDirectory: "./wrappers/csharp/nuget"
      displayName: "Generating WIN Nuget"

    - script: |
        python GenerateNuget.py RDM
      workingDirectory: "./wrappers/csharp/nuget"
      displayName: "Generating WIN RDM Nuget"

    - script: |
        python GenerateNuget.py DOTNET
      workingDirectory: "./wrappers/csharp/nuget"
      displayName: "Generating DOTNET Nuget"

    - task: CopyFiles@2
      inputs:
        contents: 'wrappers/csharp/nuget/Windows/package/**'
        flattenFolders: true
        targetFolder: $(Build.ArtifactStagingDirectory)/general

    - task: CopyFiles@2
      inputs:
        contents: 'wrappers/csharp/nuget/dotnet-core/package/**'
        flattenFolders: true
        targetFolder: $(Build.ArtifactStagingDirectory)/general

    - task: PublishBuildArtifacts@1
      inputs:
        pathToPublish: $(Build.ArtifactStagingDirectory)/general
        artifactName: Nugets

    - task: CopyFiles@2
      inputs:
        contents: 'wrappers/csharp/nuget/rdm/package/**'
        flattenFolders: true
        targetFolder: $(Build.ArtifactStagingDirectory)/app-specific

    - task: PublishBuildArtifacts@1
      inputs:
        pathToPublish: $(Build.ArtifactStagingDirectory)/app-specific
        artifactName: AppSpecificNugets

- stage: WebAssembly
  dependsOn: RustCodeFormattingCheck
  jobs:
  - job: safari_unit_tests
    pool:
      vmImage: 'macOS-latest'
    steps:
    - script: |
        set -e
        curl https://sh.rustup.rs -sSf | sh -s -- -y --default-toolchain stable
        echo "##vso[task.setvariable variable=PATH;]$PATH:$HOME/.cargo/bin"
        source $HOME/.cargo/env
        cargo install wasm-pack
      displayName: "install rust"
    - script: |
        sudo npm i -g n
        sudo n stable
        sudo npm update -g npm

        wasm-pack test --safari --headless
      workingDirectory: "./devolutions-crypto"
      displayName: "Unit tests"

  - job: Linux
    pool:
      vmImage: 'ubuntu-latest'
    steps:    
    - script: |
        rustup update

        cargo install wasm-pack
      displayName: "Update rust and install wasm-pack"

    - script: |
        wasm-pack test --node
        wasm-pack test --firefox --headless
        wasm-pack test --chrome --headless
      workingDirectory: "./devolutions-crypto"
      displayName: "Unit tests"

    - script: |
        sh ./wasm_build.sh
      workingDirectory: "./wrappers/wasm"
      displayName: "Generating npm package"

    - task: CopyFiles@2
      inputs:
        contents: 'wrappers/wasm/pkg/**'
        flattenFolders: true
        targetFolder: $(Build.ArtifactStagingDirectory)

    - task: PublishBuildArtifacts@1
      inputs:
        pathToPublish: $(Build.ArtifactStagingDirectory)
        artifactName: WebAssembly

- stage: CSharpUnitTests
  dependsOn: Nugets
  jobs: 
  - job: Windows
    pool:
      vmImage: 'windows-latest'
    steps:
      - checkout: self
        lfs: true
      - task: UsePythonVersion@0
        inputs:
          versionSpec: '3.x'
          addToPath: true
          architecture: 'x64'
          
      - task: DownloadPipelineArtifact@2
        inputs:
          artifact: "Nugets"
          targetPath: "./wrappers/csharp/unit-tests/nugets/Nugets"

      - bash: |
          echo "##vso[task.prependpath]c:\Program Files (x86)\Microsoft Visual Studio\2019\Enterprise\MSBuild\Current\Bin"
          echo "##vso[task.prependpath]c:\Program Files (x86)\Microsoft Visual Studio\2019\Enterprise\Common7\IDE\CommonExtensions\Microsoft\TestWindow"
        displayName: "setting up PATH environment variable"

      - script: | 
          curl https://dist.nuget.org/win-x86-commandline/latest/nuget.exe --output nuget.exe
        workingDirectory: "./wrappers/csharp/unit-tests/nugets"
        displayName: "Downloading nuget"

      - script: |
          python Test.py DOTNET-FRAMEWORK
        workingDirectory: "./wrappers/csharp/unit-tests/nugets"
        displayName: "Unit tests DOTNET FRAMEWORK PACKAGE CONFIG"
      
      - script: |
          python Test.py DOTNET-CORE
        workingDirectory: "./wrappers/csharp/unit-tests/nugets"
        displayName: "Unit tests DOTNET CORE"

  - job: Linux
    pool:
      vmImage: 'ubuntu-latest'
    steps:
      - checkout: self
        lfs: true
      - task: UsePythonVersion@0
        inputs:
          versionSpec: '3.x'
          addToPath: true
          architecture: 'x64'

      - task: DownloadPipelineArtifact@2
        inputs:
          artifact: "Nugets"
          targetPath: "./wrappers/csharp/unit-tests/nugets/Nugets"

      - script: |
          sudo apt install nuget
        displayName: "Install nuget"

      - script: |
          python Test.py DOTNET-CORE
        workingDirectory: "./wrappers/csharp/unit-tests/nugets"
        displayName: "Unit tests DOTNET CORE"

  - job: macOS
    pool:
      vmImage: 'macOS-latest'
    steps:
    - task: DownloadPipelineArtifact@2
      inputs:
        artifact: "Nugets"
        targetPath: "./wrappers/csharp/unit-tests/nugets/Nugets"
    - script: |
        sudo nuget update -self
      displayName: "Update Nuget"

    - script: |
        python3 Test.py DOTNET-CORE
<<<<<<< HEAD
      workingDirectory: "./wrappers/csharp/unit-tests"
      displayName: "Unit tests DOTNET CORE"
=======
      workingDirectory: "./wrappers/csharp/unit-tests/nugets"
      displayName: "Unit tests DOTNET CORE"


          
        
>>>>>>> fe86ff96
<|MERGE_RESOLUTION|>--- conflicted
+++ resolved
@@ -545,14 +545,5 @@
 
     - script: |
         python3 Test.py DOTNET-CORE
-<<<<<<< HEAD
-      workingDirectory: "./wrappers/csharp/unit-tests"
-      displayName: "Unit tests DOTNET CORE"
-=======
       workingDirectory: "./wrappers/csharp/unit-tests/nugets"
-      displayName: "Unit tests DOTNET CORE"
-
-
-          
-        
->>>>>>> fe86ff96
+      displayName: "Unit tests DOTNET CORE"