--- conflicted
+++ resolved
@@ -317,43 +317,22 @@
 
 - stage: WebAssembly
   jobs:
-<<<<<<< HEAD
-  - job: safari_unit_tests
-    pool: 'Devolutions - macOS'
-    steps:
-    
-    - script: |
-        rustup update
-
-        cargo install wasm-pack
-      displayName: "Update rust and install wasm-pack"
-
-    - script: |
-        wasm-pack test --node
-        wasm-pack test --safari --headless
-      workingDirectory: "./devolutionscrypto"
-      displayName: "Unit tests"
-
-=======
 #  - job: safari_unit_tests
-#    pool:
-#      vmImage: 'macOS-latest'
+#    pool: 'Devolutions - macOS'
 #    steps:
+#    
 #    - script: |
-#        set -e
-#        curl https://sh.rustup.rs -sSf | sh -s -- -y --default-toolchain stable
-#        echo "##vso[task.setvariable variable=PATH;]$PATH:$HOME/.cargo/bin"
-#        source $HOME/.cargo/env
-
+#        rustup update
+#
 #        cargo install wasm-pack
-#      displayName: "install rust"
-
+#      displayName: "Update rust and install wasm-pack"
+#
 #    - script: |
 #        wasm-pack test --node
 #        wasm-pack test --safari --headless
 #      workingDirectory: "./devolutionscrypto"
 #      displayName: "Unit tests"
->>>>>>> a8cfa8be
+
 
   - job: Linux
     pool:
